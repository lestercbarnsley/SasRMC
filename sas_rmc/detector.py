#%%
from dataclasses import dataclass, field
from enum import Enum
from typing import Any, Callable, Tuple#List,

import numpy as np
from matplotlib import pyplot as plt
from matplotlib.figure import Figure
import pandas as pd

from .array_cache import array_cache, method_array_cache
from .vector import Vector, broadcast_array_function#, dot
from .particles.particle import modulus_array 
from . import constants


PI = constants.PI
DEFAULT_SLICING_FRACTION_DENOM = 4 # This considers 6.25% of the detector (i.e, 1/4^2) per pixel, which is more than sufficient

# name string constants, this is the source of truth for the names of these quantities
QX = 'qX'#: self.qX,
QY = 'qY'#: self.qY,
INTENSITY = 'intensity'#: self.intensity,
INTENSITY_ERROR = 'intensity_err'#: self.intensity_err,
QZ = 'qZ'#: self.qZ,
SIGMA_PARA = 'sigma_para'#: self.sigma_para,
SIGMA_PERP = 'sigma_perp'#: self.sigma_perp,
SHADOW_FACTOR = 'shadow_factor'#: int(self.shadow_factor),
SIMULATED_INTENSITY = 'simulated_intensity'#: self.simulated_intensity,
SIMUATED_INTENSITY_ERR = 'simulated_intensity_err'#: self.simulated_intensity_err,
POLARIZATION = "Polarization"

def get_slicing_func_from_gaussian(gaussian: np.ndarray, slicing_range: int = 0) -> Callable[[np.ndarray], np.ndarray]:
    arg_of_max = np.where(gaussian == np.amax(gaussian)) 
    if slicing_range == 0:
        slicing_range = int(np.max(gaussian.shape) / DEFAULT_SLICING_FRACTION_DENOM)
    i_min = np.max([arg_of_max[0][0] - int(slicing_range / 2), 0])
    i_max = np.min([i_min + slicing_range, gaussian.shape[0] - 1])
    if i_max == gaussian.shape[0] - 1:
        i_min = i_max - slicing_range
    j_min = np.max([arg_of_max[1][0] - int(slicing_range / 2), 0])
    j_max = np.min([j_min + slicing_range, gaussian.shape[1] - 1])
    if j_max == gaussian.shape[1] - 1:
        j_min = j_max - slicing_range
    return lambda arr: arr[i_min:i_max, j_min:j_max]

def test_uniques(test_space: np.ndarray, arr: np.ndarray) -> np.ndarray:
    closest_in_space = lambda v : test_space[np.argmin(np.abs(test_space - v))]
    return np.array([closest_in_space(a) for a in arr]) # I can't use broadcast because the pandas method passes in a data series rather than a numpy array
    
def fuzzy_unique(arr: np.ndarray, array_filterer: Callable[[np.ndarray], np.ndarray] = None) -> np.ndarray:
    unique_arr = np.unique(arr)
    test_range = 4 * int(np.sqrt(arr.shape[0]))
    if unique_arr.shape[0] < test_range:
        return unique_arr

    test_space_maker = lambda num : np.linspace(np.min(arr), np.max(arr), num = num) if num !=0 else np.array([np.inf])
    filtered_array = array_filterer(arr) if array_filterer else arr
    for i in range(5, test_range):#_ in enumerate(first_guess):
        test_space = test_space_maker(i)
        closest_arr = test_uniques(test_space, filtered_array)
        if not all(t in closest_arr for t in test_space):
            return test_space_maker(i-1)
    raise Exception("Unable to find enough unique values in Q-space to map detector to 2-D grid")


def average_uniques(linear_arr: np.ndarray) -> np.ndarray:
    sorted_uniques = np.sort(np.unique(linear_arr))
    if len(sorted_uniques) < 5 * np.sqrt(len(linear_arr)):
        return sorted_uniques
    diffs = np.diff(sorted_uniques)
    in_range = lambda x : -np.std(diffs) < (x - np.average(diffs)) < +np.std(diffs)
    fuzzy_uniques = []
    fuzzy_row = []
    for x, dx in zip(sorted_uniques, np.append(diffs, np.inf)):
        fuzzy_row.append(x)
        if not in_range(dx):
            fuzzy_uniques.append(np.average(fuzzy_row))
            fuzzy_row.clear()
    return np.array(fuzzy_uniques)

    
def area_to_radius(area: float): # I made this not anonymous so I can write a docstring later if needed
    return np.sqrt(area / PI)

class Polarization(Enum):
    UNPOLARIZED = "unpolarized"
    SPIN_UP = "spin_up"
    SPIN_DOWN = "spin_down"
    MINUS_MINUS = "minus_minus"
    MINUS_PLUS = "minus_plus"
    PLUS_MINUS = "plus_minus"
    PLUS_PLUS = "plus_plus"


@dataclass
class DetectorConfig:
    detector_distance_in_m: float
    collimation_distance_in_m: float
    collimation_aperture_area_in_m2: float
    sample_aperture_area_in_m2: float
    detector_pixel_size_in_m: float
    wavelength_in_angstrom: float
    wavelength_spread: float = 0.1
    polarization: Polarization = Polarization.UNPOLARIZED

    def get_sigma_geometric(self) -> float:
        k_mag = 2 * PI / self.wavelength_in_angstrom
        l1, l2 = self.collimation_distance_in_m, self.detector_distance_in_m
        r1, r2 = area_to_radius(self.collimation_aperture_area_in_m2), area_to_radius(self.sample_aperture_area_in_m2)
        l_dash = 1 / ((1 / l1) + (1 / l2))
        delta_d = self.detector_pixel_size_in_m
        geometric_term = 3 * ((r1 / l1)**2) + 3 * ((r2 / l_dash)**2) + ((delta_d / l2)**2)
        sigma_geom =  np.sqrt(((k_mag ** 2) / 12) * geometric_term)
        return sigma_geom

    def get_sigma_parallel(self, qx: float, qy: float) -> float:
        sigma_geom = self.get_sigma_geometric()
        q = modulus_array(qx, qy)
        sigma_para = modulus_array(q * (self.wavelength_spread / 2), sigma_geom)
        return sigma_para


def orthogonal_xy(x: float, y: float) -> Tuple[float, float]: # If I find I need this function a lot, I'll make it a method in the Vector class, but for now I'm happy for it to be a helper function
    if not np.sqrt(x**2 + y**2):
        return 0, 0
    orth_y = 0.0 if x == 0 else np.sqrt(1 / (1 + (y / x)**2)) * np.sign(x)
    orth_x = -1.0 if x == 0 else -(y / x) * orth_y
    return orth_x, orth_y


@dataclass
class DetectorPixel:
    qX: float
    qY: float
    intensity: float
    intensity_err: float
    qZ: float = 0
    sigma_para: float = 0
    sigma_perp: float = 0
    shadow_factor: bool = True
    simulated_intensity: float = 0
    simulated_intensity_err: float = 0

    @property
    def q_vector(self) -> Vector:
        return Vector(self.qX, self.qY, self.qZ)

    def _resolution_function_calculator(self, qx_array: np.ndarray, qy_array: np.ndarray) -> np.ndarray:
        qx_offset = qx_array - self.qX
        qy_offset = qy_array - self.qY
        q_offset = (qx_offset, qy_offset, 0)
        q_vec = Vector(self.qX, self.qY)
        q_para = q_vec.unit_vector
        q_perp = Vector(*orthogonal_xy(q_para.x, q_para.y))
        q_para_arr = q_para.unit_vector * q_offset
        q_perp_arr = q_perp.unit_vector * q_offset
        gaussian = np.exp(-(1/2) * ((q_para_arr / self.sigma_para)**2 + (q_perp_arr / self.sigma_perp)**2) )

        return gaussian / np.sum(gaussian)

    @method_array_cache
    def precompute_pixel_smearer(self, qx_array: np.ndarray, qy_array: np.ndarray, slicing_range: int = 0) -> Callable[[np.ndarray], np.ndarray]:
        resolution_function = self._resolution_function_calculator(qx_array, qy_array)
        slicing_func = get_slicing_func_from_gaussian(resolution_function, slicing_range=slicing_range)
        resolution_subset = slicing_func(resolution_function)# Leave this in the scope
        normalized_resolution_subset = resolution_subset / np.sum(resolution_subset)
        return lambda simulated_intensity : normalized_resolution_subset * slicing_func(simulated_intensity)

    def smear_pixel(self, simulated_intensity_array: np.ndarray, qx_array: np.ndarray, qy_array: np.ndarray, shadow_is_zero: bool = True, slicing_range: int = 0) -> None:
        if shadow_is_zero and not self.shadow_factor:
            self.simulated_intensity = 0
        else:
            pixel_smearer = self.precompute_pixel_smearer(qx_array, qy_array, slicing_range=slicing_range)
            self.simulated_intensity = np.sum(pixel_smearer(simulated_intensity_array))

    def to_dict(self):
        return {
            QX : self.qX,
            QY : self.qY,
            INTENSITY: self.intensity,
            INTENSITY_ERROR: self.intensity_err,
            QZ : self.qZ,
            SIGMA_PARA : self.sigma_para,
            SIGMA_PERP: self.sigma_perp,
            SHADOW_FACTOR : int(self.shadow_factor),
            SIMULATED_INTENSITY: self.simulated_intensity,
            SIMUATED_INTENSITY_ERR : self.simulated_intensity_err,
        }

    @classmethod
    def row_to_pixel(cls, data_row: dict, detector_config: DetectorConfig = None):
        qx_i = data_row[QX]
        qy_i = data_row[QY]
        intensity = data_row[INTENSITY]
        intensity_error = data_row.get(INTENSITY_ERROR, 0)
        qZ = data_row.get(QZ, 0)
        sigma_para = data_row.get(SIGMA_PARA, 0) if detector_config is None else detector_config.get_sigma_parallel(qx_i, qy_i)
        sigma_perp = data_row.get(SIGMA_PERP, 0) if detector_config is None else detector_config.get_sigma_geometric()
        shadow_factor = bool(data_row.get(SHADOW_FACTOR,bool(intensity)))
        simulated_intensity = data_row.get(SIMULATED_INTENSITY, 0)
        return cls(
            qX=qx_i,
            qY=qy_i,
            intensity=intensity,
            intensity_err=intensity_error,
            qZ=qZ,
            sigma_para=sigma_para,
            sigma_perp=sigma_perp,
            shadow_factor=shadow_factor,
            simulated_intensity=simulated_intensity,
            )


@dataclass
class DetectorImage: # Major refactor needed for detector image, as it shouldn't be responsible for how it's plotted
    _detector_pixels: np.ndarray
    polarization: Polarization = Polarization.UNPOLARIZED

    def array_from_pixels(self, pixel_func: Callable[[DetectorPixel], Any], output_dtype = np.float64) -> np.ndarray:
        broadcast_function = broadcast_array_function(pixel_func, output_dtype=output_dtype)
        return broadcast_function(self._detector_pixels)

    @property
    def qX(self) -> np.ndarray:
        get_qxi = lambda pixel: pixel.qX
        return self.array_from_pixels(get_qxi)

    @property
    def qY(self) -> np.ndarray:
        get_qyi = lambda pixel: pixel.qY
        return self.array_from_pixels(get_qyi)

    @property
    def q(self) -> np.ndarray:
        return modulus_array(self.qX, self.qY)

    @property
    def intensity(self) -> np.ndarray:
        get_intensity = lambda pixel: pixel.intensity
        return self.array_from_pixels(get_intensity)

    @intensity.setter
    def intensity(self, new_intensity: np.ndarray) -> None:
        def set_intensity(pixel: DetectorPixel, new_i: float):
            pixel.intensity = new_i
        set_intensity_matrix = np.frompyfunc(set_intensity, 2, 0)
        set_intensity_matrix(self._detector_pixels, new_intensity)

    @property
    def intensity_err(self) -> np.ndarray:
        get_intensity_err = lambda pixel: pixel.intensity_err
        return self.array_from_pixels(get_intensity_err)

    @intensity_err.setter
    def intensity_err(self, new_intensity_err: np.ndarray) -> None:
        def set_intensity_err(pixel: DetectorPixel, new_err: float):
            pixel.intensity_err = new_err
        set_intensity_err_matrix = np.frompyfunc(set_intensity_err, 2, 0)
        set_intensity_err_matrix(self._detector_pixels, new_intensity_err)

    @property
    def qZ(self) -> np.ndarray:
        get_qzi = lambda pixel: pixel.qZ
        return self.array_from_pixels(get_qzi)

    @property
    def sigma_para(self) -> np.ndarray:
        get_sigma_para = lambda pixel: pixel.sigma_para
        return self.array_from_pixels(get_sigma_para)

    @property
    def sigma_perp(self) -> np.ndarray:
        get_sigma_perp = lambda pixel: pixel.sigma_perp
        return self.array_from_pixels(get_sigma_perp)

    @property
    def shadow_factor(self) -> np.ndarray:
        get_shadow_factor = lambda pixel: pixel.shadow_factor
        return self.array_from_pixels(get_shadow_factor, output_dtype=bool)

    @shadow_factor.setter
    def shadow_factor(self, new_shadow_factor: np.ndarray) -> None:
        def set_shadow_factor(pixel: DetectorPixel, new_shadow: bool):
            pixel.shadow_factor = bool(new_shadow)
        set_intensity_err_matrix = np.frompyfunc(set_shadow_factor, 2, 0)
        set_intensity_err_matrix(self._detector_pixels, new_shadow_factor)

    def _q_delta(self, pixel_para_fn: Callable[[DetectorPixel], float], pixel_perp_fn: Callable[[DetectorPixel], float]) -> float:
        smallest_q_s = sorted(self._detector_pixels, key = lambda pixel : Vector(pixel_perp_fn(pixel), pixel_para_fn(pixel)).mag)[:9]
        next_qx = sorted(smallest_q_s[1:], key = lambda pixel : np.abs(pixel_perp_fn(pixel) - pixel_perp_fn(smallest_q_s[0])))[0]
        return np.abs(pixel_para_fn(next_qx) - pixel_para_fn(smallest_q_s[0]))

    @property
    def qx_delta(self) -> float:
        return self._q_delta(lambda pixel : pixel.qX, lambda pixel : pixel.qY)
        

    @property
    def qy_delta(self) -> float:
        return self._q_delta(lambda pixel : pixel.qY, lambda pixel : pixel.qX)
        

    @property
    def qxqy_delta(self) -> Tuple[float, float]:
        return self.qx_delta, self.qy_delta

    @staticmethod
    def plot_intensity_matrix(intensity_matrix, qx, qy , log_intensity = True, show_crosshair = True, levels = 30, cmap = 'jet', show_fig: bool = True) -> Figure:
        # Note to self, maybe replace this with pcolormesh
        fig, ax = plt.subplots()
        range_arr = lambda arr: np.max(arr) - np.min(arr)
        aspect_ratio = range_arr(qx) / range_arr(qy)
        fig.set_size_inches(5,5 / aspect_ratio)
        ax.contourf(qx, qy, np.log(intensity_matrix) if log_intensity else intensity_matrix, levels = levels, cmap = cmap)
        ax.set_xlabel(r'Q$_{x}$ ($\AA^{-1}$)',fontsize =  16)#'x-large')
        ax.set_ylabel(r'Q$_{y}$ ($\AA^{-1}$)',fontsize =  16)#'x-large')
        plt.xticks(fontsize=14)
        plt.yticks(fontsize=14)
        if show_crosshair:
            ax.axhline(0, linestyle='-', color='k') # horizontal lines
            ax.axvline(0, linestyle='-', color='k') # vertical lines
        ax.set_box_aspect(1/aspect_ratio)
        fig.tight_layout()
        if show_fig:
            plt.show()
        return fig

    def intensity_2d(self) -> Tuple[np.ndarray, np.ndarray, np.ndarray, np.ndarray]:
        qx_delta, qy_delta = self.qxqy_delta
        line_maker = lambda arr, step: np.arange(start = np.min(arr), stop = np.max(arr), step = step)
        qx_line = line_maker(self.qX, qx_delta / 2)
        qy_line = line_maker(self.qY, qy_delta / 2)
        qx, qy = np.meshgrid(qx_line, qy_line)
        tensities = qx * 0
        shadow = tensities * 0
        this_qX, this_qY, this_intensity, this_shadow = self.qX, self.qY, self.intensity, self.shadow_factor
        for idx, qx_i in np.ndenumerate(qx):
            qy_i = qy[idx]
            distances = np.sqrt((this_qX - qx_i)**2 + (this_qY - qy_i)**2)
            amin = np.argmin(distances)
            tensities[idx] = this_intensity[amin]
            shadow[idx] = this_shadow[amin]
        return qx, qy, tensities, shadow.astype(bool)

    def plot_intensity(self, log_intensity = True, show_crosshair = True, levels = 30, cmap = 'jet', show_fig: bool = True) -> Figure:
        qx, qy, tensities, shadow = self.intensity_2d()
        return type(self).plot_intensity_matrix(shadow * tensities, qx, qy, log_intensity=log_intensity, show_crosshair=show_crosshair, levels=levels, cmap = cmap, show_fig=show_fig)
    
    def get_pandas(self) -> pd.DataFrame:
        d = [pixel.to_dict() for _, pixel in np.ndenumerate(self._detector_pixels)]
        d[0].update({POLARIZATION : self.polarization.value})
        return pd.DataFrame(d)

    @classmethod
    def gen_from_data(cls, data_dict: dict, detector_config: DetectorConfig = None):
        qX_data = data_dict[QX]
        qY_data = data_dict[QY]
        qX_1d = fuzzy_unique(qX_data, lambda a: a[np.abs(qY_data) < 0.025 * np.max(qY_data)])#.tolist() Ultimately, this should be a strategy somehow
        qY_1d = fuzzy_unique(qY_data, lambda a: a[np.abs(qX_data) < 0.025 * np.max(qX_data)])#.tolist()
        qx, qy = np.meshgrid(qX_1d, qY_1d)
        blank_canvas_pixel = lambda qx_i, qy_i : DetectorPixel.row_to_pixel({QX : qx_i, QY : qy_i, INTENSITY : 0}, detector_config= detector_config)
        make_blank_canvas = np.frompyfunc(blank_canvas_pixel, 2, 1)
        detector_pixels = make_blank_canvas(qx, qy).astype(object)
        for index, _ in enumerate(qX_data):
            get_item = lambda k, v = None: data_dict.get(k, v)[index]
            qX, qY = get_item(QX), get_item(QY)
            row = {
                QX : qX,
                QY : qY,
                INTENSITY : get_item(INTENSITY),
                INTENSITY_ERROR : get_item(INTENSITY_ERROR),
                QZ : get_item(QZ),
                SIGMA_PARA: get_item(SIGMA_PARA),
                SIGMA_PERP: get_item(SIGMA_PERP),
                SHADOW_FACTOR : get_item(SHADOW_FACTOR),
                SIMULATED_INTENSITY : get_item(SIMULATED_INTENSITY)
            }
            i = np.argmin(np.abs(qX_1d - qX)) # This now finds the closest value rather than an exact match, then it overwrites the pixel
            j = np.argmin(np.abs(qY_1d - qY))
            detector_pixels[j, i] = DetectorPixel.row_to_pixel(row, detector_config=detector_config)
        polarization = detector_config.polarization if detector_config else Polarization(data_dict.get(POLARIZATION, Polarization.UNPOLARIZED.value))
        return cls(
            _detector_pixels = detector_pixels,
            polarization = polarization
        )

    @classmethod
    def gen_from_data(cls, data_dict: dict, detector_config: DetectorConfig = None):
        qX_data = data_dict[QX]
        get_row = lambda i : {k : data_dict.get(k)[i] for k in [QX, QY, INTENSITY, INTENSITY_ERROR, QZ, SIGMA_PARA, SIGMA_PERP, SHADOW_FACTOR]}
        detector_pixels = np.array([DetectorPixel.row_to_pixel(get_row(i), detector_config=detector_config) for i, _ in enumerate(qX_data)])
        polarization = detector_config.polarization if detector_config else Polarization(data_dict.get(POLARIZATION, Polarization.UNPOLARIZED.value))
        return cls(
            _detector_pixels = detector_pixels,
            polarization = polarization
        )

    @classmethod
    def gen_from_txt(cls, file_location, detector_config: DetectorConfig = None, skip_header: int = 2, transpose = False):
        # This is an impure function
        all_data = np.genfromtxt(file_location, skip_header = skip_header)
        rows, cols = all_data.shape
        fil_all_data = lambda column_index: np.zeros(rows) if column_index >= cols else all_data[:, column_index]
        intensity_col = all_data[:, 2]
        shadow_factor = fil_all_data(7)
        if not np.sum(shadow_factor**2):
            shadow_factor = intensity_col != 0
        data_dict = {
            QX : all_data[:, 1] if transpose else all_data[:, 0],
            QY : all_data[:, 0] if transpose else all_data[:, 1],
            INTENSITY : intensity_col,
            INTENSITY_ERROR : fil_all_data(3),
            QZ : fil_all_data(4),
            SIGMA_PARA : fil_all_data(5),
            SIGMA_PERP : fil_all_data(6),
            SHADOW_FACTOR : shadow_factor,
            SIMULATED_INTENSITY : fil_all_data(8),
            SIMUATED_INTENSITY_ERR : fil_all_data(9),
        }
        return cls.gen_from_data(data_dict=data_dict, detector_config=detector_config)

    @classmethod
    def gen_from_pandas(cls, dataframe: pd.DataFrame, detector_config: DetectorConfig = None):
        all_qx = dataframe[QX].astype(np.float64)
        all_qy = dataframe[QY].astype(np.float64)
        all_intensity = dataframe[INTENSITY].astype(np.float64)
        filter_optional_column = lambda col_title: dataframe.get(col_title, np.zeros(all_intensity.size)).astype(np.float64)
        all_intensity_error = filter_optional_column(INTENSITY_ERROR)
        all_qz = filter_optional_column(QZ)
        all_sigma_para = filter_optional_column(SIGMA_PARA)
        all_sigma_perp = filter_optional_column(SIGMA_PERP)
        all_shadow_factor = filter_optional_column(SHADOW_FACTOR)
        all_simulated_intensity = filter_optional_column(SIMULATED_INTENSITY)
        if not np.sum(all_shadow_factor**2):
            all_shadow_factor = all_intensity != 0
        data_dict = {
            QX : all_qx,
            QY : all_qy,
            INTENSITY : all_intensity,
            INTENSITY_ERROR : all_intensity_error,
            QZ : all_qz,
            SIGMA_PARA : all_sigma_para,
            SIGMA_PERP : all_sigma_perp,
            SHADOW_FACTOR : all_shadow_factor,
            SIMULATED_INTENSITY : all_simulated_intensity,
            POLARIZATION : dataframe.iloc[0].get(POLARIZATION, Polarization.UNPOLARIZED.value)
        }
        pass_config_on = np.sum(all_sigma_para**2) == 0 and np.sum(all_sigma_perp**2) == 0
        return cls.gen_from_data(data_dict=data_dict, detector_config=detector_config if pass_config_on else None)


private_attr_prefix_factory = lambda : ''.join(np.random.choice(['dsfa','ewrf','werfj','gjowq','glks','fjkds','jtks','dsaa','jgkda','ewiq']) for _ in range(10))


@dataclass
class SimulatedDetectorImage(DetectorImage):
    private_attr_suffix: str = field(default_factory = private_attr_prefix_factory, init = False, repr = False)
    
    @property
    def experimental_intensity(self) -> np.ndarray:
        return self.intensity

    @property
    def simulated_intensity(self) -> np.ndarray:
        get_simulated_intensity =  lambda pixel: pixel.simulated_intensity
        return self.array_from_pixels(get_simulated_intensity)

    @simulated_intensity.setter
    def simulated_intensity(self, new_simulated_intensity: np.ndarray) -> None:
        def set_intensity(pixel: DetectorPixel, new_i: float) -> None:
            pixel.simulated_intensity = new_i
        set_intensity_matrix = np.frompyfunc(set_intensity, 2, 0)
        set_intensity_matrix(self._detector_pixels, new_simulated_intensity)

    @property
    def simulated_intensity_err(self) -> np.ndarray:
        get_simulated_intensity_err = lambda pixel: pixel.simulated_intensity_err
        return self.array_from_pixels(get_simulated_intensity_err)

    def make_smearing_function(self, qx_array, qy_array, shadow_is_zero) -> Callable[[np.ndarray], np.ndarray]:
        idx_pixels = [(idx, pixel) for idx, pixel in np.ndenumerate(self._detector_pixels)]
        idxs = [idx for idx, _ in idx_pixels]
        pixels = [pixel for _, pixel in idx_pixels]
        big_resolution_list = [pixel._resolution_function_calculator(qx_array, qy_array) for pixel in pixels]
        slicing_func_list = [get_slicing_func_from_gaussian(big_resolution) for big_resolution in big_resolution_list]
        big_resolution_arr = np.array([slicing_func(big_res) for slicing_func, big_res in zip(slicing_func_list, big_resolution_list)])
        shadow_arr = np.array([int(pixel.shadow_factor) for pixel in pixels])
        shadow_arr_func = (lambda arr : (arr * shadow_arr)) if shadow_is_zero else (lambda arr : arr)
        shape = self._detector_pixels.shape

        def smearing_function(intensity: np.ndarray) -> np.ndarray:
            smeared_arr = np.zeros(shape)
            big_sliced_intensity = np.array([slicing_func(intensity) for slicing_func in slicing_func_list])
            smeared_intensity = np.sum(big_resolution_arr * big_sliced_intensity, axis = tuple(range(1, len(big_resolution_arr.shape))))
            for idx, smeared_ntensity in zip(idxs, shadow_arr_func(smeared_intensity)):
                smeared_arr[idx] = smeared_ntensity
            return smeared_arr

        return smearing_function

    def smear(self, intensity: np.ndarray, qx_array: np.ndarray, qy_array: np.ndarray, shadow_is_zero: bool = True) -> np.ndarray:
<<<<<<< HEAD
        zero_intensity = 0 * intensity
        dimension_getter = lambda arr: len(arr.shape)
        def get_slicing_function(pixel: DetectorPixel) -> Callable[[np.ndarray], np.ndarray]:
            slicing_func_name = f"_slicing_func_do_not_touch_{id(qx_array)}_{id(qy_array)}"
            if not hasattr(pixel, slicing_func_name):
                resolution = pixel._resolution_function_calculator(qx_array, qy_array)
                res_slicing_func = get_slicing_func_from_gaussian(resolution)
                setattr(pixel, slicing_func_name, res_slicing_func)
            return getattr(pixel, slicing_func_name)
        def slice_pixel_intensity(pixel: DetectorPixel) -> np.ndarray:
            slicing_function = get_slicing_function(pixel)
            return slicing_function(intensity if (pixel.shadow_factor or not shadow_is_zero) else zero_intensity)
        def slice_gauss(pixel: DetectorPixel) -> np.ndarray:
            resolution = pixel._resolution_function_calculator(qx_array, qy_array)
            slicing_function = get_slicing_function(pixel)
            return slicing_function(resolution)
        resolution_func_name = f"_sliced_resolution_do_not_touch_{id(qx_array)}_{id(qy_array)}" + ''.join(str(id(pixel)) for pixel in self._detector_pixels)
        if not hasattr(self, resolution_func_name):
            big_resolution_init = [slice_gauss(pixel) for pixel in self._detector_pixels]
            setattr(self, resolution_func_name, np.array(big_resolution_init))
        big_resolution = getattr(self, resolution_func_name)
        #pixel_intensity_slicer = np.frompyfunc(slice_pixel_intensity, nin = 1, nout = 1)
        big_intensity = np.array([slice_pixel_intensity(pixel) for pixel in self._detector_pixels])
        adding_axes = tuple(range(dimension_getter(self._detector_pixels), dimension_getter(big_intensity)))
        simulated_intensity = np.sum(big_resolution * big_intensity, axis = adding_axes)
        self.simulated_intensity = simulated_intensity
        return simulated_intensity
        '''def pixel_smear_and_intensity(pixel: DetectorPixel) -> Tuple[np.ndarray, np.ndarray]:
            sliced_resolution_name = f"_sliced_resolution_do_not_touch_{id(qx_array)}_{id(qy_array)}"
            slicing_func_name = f"_slicing_func_do_not_touch_{id(qx_array)}_{id(qy_array)}"
            if not all(hasattr(pixel, att) for att in (sliced_resolution_name, slicing_func_name)):
                resolution = pixel._resolution_function_calculator(qx_array, qy_array)
                res_slicing_func = get_slicing_func_from_gaussian(resolution)
                setattr(pixel, sliced_resolution_name, res_slicing_func(resolution))
                setattr(pixel, slicing_func_name, res_slicing_func)
            sliced_resolution = getattr(pixel, sliced_resolution_name)
            slicing_func = getattr(pixel, slicing_func_name)
            return sliced_resolution, slicing_func(intensity if (pixel.shadow_factor or not shadow_is_zero) else zero_intensity)
        pixel_smear_and_intensity_pyfunc = np.frompyfunc(pixel_smear_and_intensity, nin = 1, nout = 2)
        pixel_smear, pixel_intensity = pixel_smear_and_intensity_pyfunc(self._detector_pixels)
        big_resolution_arr, big_intensity_arr = np.array([p for p in pixel_smear]), np.array([b for b in pixel_intensity])
        adding_axes = tuple(range(dimension_getter(self._detector_pixels), dimension_getter(big_intensity_arr)))
        return np.sum(big_resolution_arr * big_intensity_arr, axis = adding_axes)'''
=======
        pixel_signature_key, pixel_signature_value = f"_pixel_signature_messing_with_this_is_unsafe_{self.private_attr_suffix}_" , ''.join(str(id(pixel)) for pixel in self._detector_pixels) 
        qxqy_name = f"qxqy_name_{id(qx_array)}_{id(qy_array)}_{shadow_is_zero}"
        smearing_func_name = f"_slicing_func_{qxqy_name}_{self.private_attr_suffix}"
        if getattr(self, pixel_signature_key, "") != pixel_signature_value or not hasattr(self, smearing_func_name):
            setattr(self, pixel_signature_key, pixel_signature_value)
            setattr(self, smearing_func_name, self.make_smearing_function(qx_array, qy_array, shadow_is_zero))
        smearing_function = getattr(self, smearing_func_name)
        simulated_intensity = smearing_function(intensity)
        self.simulated_intensity = simulated_intensity
        return simulated_intensity
>>>>>>> 30b6a15a
        
    def simulated_intensity_2d(self) -> Tuple[np.ndarray, np.ndarray, np.ndarray, np.ndarray]:
        qx, qy, _, shadow = self.intensity_2d()
        simulated_tensities = qx * 0
        this_qX, this_qY, this_simulated_intensity = self.qX, self.qY, self.simulated_intensity
        for idx, qx_i in np.ndenumerate(qx):
            qy_i = qy[idx]
            distances = np.sqrt((this_qX - qx_i)**2 + (this_qY - qy_i)**2)
            simulated_tensities[idx] = this_simulated_intensity[np.argmin(distances)]
        return qx, qy, simulated_tensities, shadow

    def experimental_simulated_2d(self) -> Tuple[np.ndarray, np.ndarray, np.ndarray, np.ndarray]:
        qx, qy, experimental_intensity, shadow = self.intensity_2d()
        simulated_tensities = qx * 0
        this_qX, this_qY, this_simulated_intensity = self.qX, self.qY, self.simulated_intensity
        for idx, qx_i in np.ndenumerate(qx):
            qy_i = qy[idx]
            if qx_i < 0:
                simulated_tensities[idx] = experimental_intensity[idx]
            else:
                distances = np.sqrt((this_qX - qx_i)**2 + (this_qY - qy_i)**2)
                simulated_tensities[idx] = this_simulated_intensity[np.argmin(distances)]
        return qx, qy, simulated_tensities, shadow

    def plot_intensity(self, mode: int = 2, log_intensity: bool = True, show_crosshair: bool = True, levels: int = 30, cmap: str = 'jet', show_fig: bool = True) -> Figure:
        intensity_matrix_maker = [
            self.intensity_2d,
            self.simulated_intensity_2d, #self.simulated_intensity,
            self.experimental_simulated_2d,
        ][mode]
        qx, qy, intensity, shadow = intensity_matrix_maker()
        return type(self).plot_intensity_matrix(shadow * intensity, qx, qy, log_intensity=log_intensity, show_crosshair=show_crosshair, levels = levels, cmap = cmap, show_fig=show_fig)




if __name__ == "__main__":
    pass

#%%<|MERGE_RESOLUTION|>--- conflicted
+++ resolved
@@ -500,7 +500,6 @@
         return smearing_function
 
     def smear(self, intensity: np.ndarray, qx_array: np.ndarray, qy_array: np.ndarray, shadow_is_zero: bool = True) -> np.ndarray:
-<<<<<<< HEAD
         zero_intensity = 0 * intensity
         dimension_getter = lambda arr: len(arr.shape)
         def get_slicing_function(pixel: DetectorPixel) -> Callable[[np.ndarray], np.ndarray]:
@@ -544,18 +543,7 @@
         big_resolution_arr, big_intensity_arr = np.array([p for p in pixel_smear]), np.array([b for b in pixel_intensity])
         adding_axes = tuple(range(dimension_getter(self._detector_pixels), dimension_getter(big_intensity_arr)))
         return np.sum(big_resolution_arr * big_intensity_arr, axis = adding_axes)'''
-=======
-        pixel_signature_key, pixel_signature_value = f"_pixel_signature_messing_with_this_is_unsafe_{self.private_attr_suffix}_" , ''.join(str(id(pixel)) for pixel in self._detector_pixels) 
-        qxqy_name = f"qxqy_name_{id(qx_array)}_{id(qy_array)}_{shadow_is_zero}"
-        smearing_func_name = f"_slicing_func_{qxqy_name}_{self.private_attr_suffix}"
-        if getattr(self, pixel_signature_key, "") != pixel_signature_value or not hasattr(self, smearing_func_name):
-            setattr(self, pixel_signature_key, pixel_signature_value)
-            setattr(self, smearing_func_name, self.make_smearing_function(qx_array, qy_array, shadow_is_zero))
-        smearing_function = getattr(self, smearing_func_name)
-        simulated_intensity = smearing_function(intensity)
-        self.simulated_intensity = simulated_intensity
-        return simulated_intensity
->>>>>>> 30b6a15a
+       
         
     def simulated_intensity_2d(self) -> Tuple[np.ndarray, np.ndarray, np.ndarray, np.ndarray]:
         qx, qy, _, shadow = self.intensity_2d()
